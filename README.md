# Auto-GPT: An Autonomous GPT-4 Experiment
### 🔴 🔴 🔴  Urgent: USE `stable` not `master`  🔴 🔴 🔴

> This information takes precedence over any other information provided and should be followed accordingly.

Our workflow has been improved, but please note that `master` branch may often be in a **broken** state.
Please download the latest `stable` release from here: https://github.com/Torantulino/Auto-GPT/releases/latest.

![GitHub Repo stars](https://img.shields.io/github/stars/Torantulino/auto-gpt?style=social)
[![Twitter Follow](https://img.shields.io/twitter/follow/siggravitas?style=social)](https://twitter.com/SigGravitas)
[![Discord Follow](https://dcbadge.vercel.app/api/server/autogpt?style=flat)](https://discord.gg/autogpt)
[![Unit Tests](https://github.com/Torantulino/Auto-GPT/actions/workflows/ci.yml/badge.svg)](https://github.com/Torantulino/Auto-GPT/actions/workflows/ci.yml)

Auto-GPT is an experimental open-source application showcasing the capabilities of the GPT-4 language model. This program, driven by GPT-4, chains together LLM "thoughts", to autonomously achieve whatever goal you set. As one of the first examples of GPT-4 running fully autonomously, Auto-GPT pushes the boundaries of what is possible with AI.

### Demo (30/03/2023):

https://user-images.githubusercontent.com/22963551/228855501-2f5777cf-755b-4407-a643-c7299e5b6419.mp4

<h2 align="center"> 💖 Help Fund Auto-GPT's Development 💖</h2>
<p align="center">
If you can spare a coffee, you can help to cover the costs of developing Auto-GPT and help push the boundaries of fully autonomous AI!
Your support is greatly appreciated
Development of this free, open-source project is made possible by all the <a href="https://github.com/Torantulino/Auto-GPT/graphs/contributors">contributors</a> and <a href="https://github.com/sponsors/Torantulino">sponsors</a>. If you'd like to sponsor this project and have your avatar or company logo appear below <a href="https://github.com/sponsors/Torantulino">click here</a>.
</p>


<h3 align="center">Enterprise Sponsors</h3>
<p align="center">
<a href="https://www.influxdata.com/"><img src="https://user-images.githubusercontent.com/22963551/232278272-24712932-7bb3-4fbe-b7e9-4b649b8104b2.png" height="40px" alt="InfluxData" /></a>&nbsp;&nbsp;&nbsp;&nbsp;<a href="https://roost.ai"><img src="https://roost.ai/hubfs/logos/Roost.ai-logo-gold.svg" height="40px" alt="Roost.AI" /></a>&nbsp;&nbsp;&nbsp;&nbsp;<a href="https://nuclei.ai/"><img src="https://nuclei.ai/images/nuclei_logo_with_text_white.svg" height="40px" alt="NucleiAI" /></a>&nbsp;&nbsp;&nbsp;&nbsp;<a href="https://www.algohash.org/"><img src="https://user-images.githubusercontent.com/22963551/232277567-78d642c1-ce21-4bcc-a209-c2a23495ab2d.png" height="40px" alt="AlgohashFe" /></a>&nbsp;&nbsp;&nbsp;&nbsp;</p>

<h3 align="center">Individual Sponsors</h3>
<p align="center">
<a href="https://github.com/robinicus"><img src="https://github.com/robinicus.png" width="50px" alt="robinicus" /></a>&nbsp;&nbsp;<a href="https://github.com/prompthero"><img src="https://github.com/prompthero.png" width="50px" alt="prompthero" /></a>&nbsp;&nbsp;<a href="https://github.com/crizzler"><img src="https://github.com/crizzler.png" width="50px" alt="crizzler" /></a>&nbsp;&nbsp;<a href="https://github.com/tob-le-rone"><img src="https://github.com/tob-le-rone.png" width="50px" alt="tob-le-rone" /></a>&nbsp;&nbsp;<a href="https://github.com/FSTatSBS"><img src="https://github.com/FSTatSBS.png" width="50px" alt="FSTatSBS" /></a>&nbsp;&nbsp;<a href="https://github.com/toverly1"><img src="https://github.com/toverly1.png" width="50px" alt="toverly1" /></a>&nbsp;&nbsp;<a href="https://github.com/ddtarazona"><img src="https://github.com/ddtarazona.png" width="50px" alt="ddtarazona" /></a>&nbsp;&nbsp;<a href="https://github.com/Nalhos"><img src="https://github.com/Nalhos.png" width="50px" alt="Nalhos" /></a>&nbsp;&nbsp;<a href="https://github.com/Kazamario"><img src="https://github.com/Kazamario.png" width="50px" alt="Kazamario" /></a>&nbsp;&nbsp;<a href="https://github.com/pingbotan"><img src="https://github.com/pingbotan.png" width="50px" alt="pingbotan" /></a>&nbsp;&nbsp;<a href="https://github.com/indoor47"><img src="https://github.com/indoor47.png" width="50px" alt="indoor47" /></a>&nbsp;&nbsp;<a href="https://github.com/AuroraHolding"><img src="https://github.com/AuroraHolding.png" width="50px" alt="AuroraHolding" /></a>&nbsp;&nbsp;<a href="https://github.com/kreativai"><img src="https://github.com/kreativai.png" width="50px" alt="kreativai" /></a>&nbsp;&nbsp;<a href="https://github.com/hunteraraujo"><img src="https://github.com/hunteraraujo.png" width="50px" alt="hunteraraujo" /></a>&nbsp;&nbsp;<a href="https://github.com/Explorergt92"><img src="https://github.com/Explorergt92.png" width="50px" alt="Explorergt92" /></a>&nbsp;&nbsp;<a href="https://github.com/judegomila"><img src="https://github.com/judegomila.png" width="50px" alt="judegomila" /></a>&nbsp;&nbsp;
<a href="https://github.com/thepok"><img src="https://github.com/thepok.png" width="50px" alt="thepok" /></a>
&nbsp;&nbsp;<a href="https://github.com/SpacingLily"><img src="https://github.com/SpacingLily.png" width="50px" alt="SpacingLily" /></a>&nbsp;&nbsp;<a href="https://github.com/merwanehamadi"><img src="https://github.com/merwanehamadi.png" width="50px" alt="merwanehamadi" /></a>&nbsp;&nbsp;<a href="https://github.com/m"><img src="https://github.com/m.png" width="50px" alt="m" /></a>&nbsp;&nbsp;<a href="https://github.com/zkonduit"><img src="https://github.com/zkonduit.png" width="50px" alt="zkonduit" /></a>&nbsp;&nbsp;<a href="https://github.com/maxxflyer"><img src="https://github.com/maxxflyer.png" width="50px" alt="maxxflyer" /></a>&nbsp;&nbsp;<a href="https://github.com/tekelsey"><img src="https://github.com/tekelsey.png" width="50px" alt="tekelsey" /></a>&nbsp;&nbsp;<a href="https://github.com/digisomni"><img src="https://github.com/digisomni.png" width="50px" alt="digisomni" /></a>&nbsp;&nbsp;<a href="https://github.com/nocodeclarity"><img src="https://github.com/nocodeclarity.png" width="50px" alt="nocodeclarity" /></a>&nbsp;&nbsp;<a href="https://github.com/tjarmain"><img src="https://github.com/tjarmain.png" width="50px" alt="tjarmain" /></a>
<a href="https://github.com/Dradstone"><img src="https://github.com/Dradstone.png" width="50px" alt="Dradstone" /></a>&nbsp;&nbsp;<a href="https://github.com/CrypteorCapital"><img src="https://github.com/CrypteorCapital.png" width="50px" alt="CrypteorCapital" /></a>&nbsp;&nbsp;<a href="https://github.com/avy-ai"><img src="https://github.com/avy-ai.png" width="50px" alt="avy-ai" /></a>&nbsp;&nbsp;<a href="https://github.com/shawnharmsen"><img src="https://github.com/shawnharmsen.png" width="50px" alt="shawnharmsen" /></a>&nbsp;&nbsp;<a href="https://github.com/sunchongren"><img src="https://github.com/sunchongren.png" width="50px" alt="sunchongren" /></a>&nbsp;&nbsp;<a href="https://github.com/DailyBotHQ"><img src="https://github.com/DailyBotHQ.png" width="50px" alt="DailyBotHQ" /></a>&nbsp;&nbsp;<a href="https://github.com/mathewhawkins"><img src="https://github.com/mathewhawkins.png" width="50px" alt="mathewhawkins" /></a>&nbsp;&nbsp;<a href="https://github.com/MediConCenHK"><img src="https://github.com/MediConCenHK.png" width="50px" alt="MediConCenHK" /></a>&nbsp;&nbsp;<a href="https://github.com/kMag410"><img src="https://github.com/kMag410.png" width="50px" alt="kMag410" /></a>&nbsp;&nbsp;<a href="https://github.com/nicoguyon"><img src="https://github.com/nicoguyon.png" width="50px" alt="nicoguyon" /></a>&nbsp;&nbsp;<a href="https://github.com/Mobivs"><img src="https://github.com/Mobivs.png" width="50px" alt="Mobivs" /></a>&nbsp;&nbsp;<a href="https://github.com/jazgarewal"><img src="https://github.com/jazgarewal.png" width="50px" alt="jazgarewal" /></a>&nbsp;&nbsp;<a href="https://github.com/marv-technology"><img src="https://github.com/marv-technology.png" width="50px" alt="marv-technology" /></a>&nbsp;&nbsp;<a href="https://github.com/rapidstartup"><img src="https://github.com/rapidstartup.png" width="50px" alt="rapidstartup" /></a>&nbsp;&nbsp;<a href="https://github.com/Brodie0"><img src="https://github.com/Brodie0.png" width="50px" alt="Brodie0" /></a>&nbsp;&nbsp;<a href="https://github.com/lucas-chu"><img src="https://github.com/lucas-chu.png" width="50px" alt="lucas-chu" /></a>&nbsp;&nbsp;<a href="https://github.com/rejunity"><img src="https://github.com/rejunity.png" width="50px" alt="rejunity" /></a>&nbsp;&nbsp;<a href="https://github.com/comet-ml"><img src="https://github.com/comet-ml.png" width="50px" alt="comet-ml" /></a>&nbsp;&nbsp;<a href="https://github.com/ColinConwell"><img src="https://github.com/ColinConwell.png" width="50px" alt="ColinConwell" /></a>&nbsp;&nbsp;<a href="https://github.com/cfarquhar"><img src="https://github.com/cfarquhar.png" width="50px" alt="cfarquhar" /></a>&nbsp;&nbsp;<a href="https://github.com/ikarosai"><img src="https://github.com/ikarosai.png" width="50px" alt="ikarosai" /></a>&nbsp;&nbsp;<a href="https://github.com/ChrisDMT"><img src="https://github.com/ChrisDMT.png" width="50px" alt="ChrisDMT" /></a>&nbsp;&nbsp;<a href="https://github.com/Odin519Tomas"><img src="https://github.com/Odin519Tomas.png" width="50px" alt="Odin519Tomas" /></a>&nbsp;&nbsp;<a href="https://github.com/vkozacek"><img src="https://github.com/vkozacek.png" width="50px" alt="vkozacek" /></a>&nbsp;&nbsp;<a href="https://github.com/belharethsami"><img src="https://github.com/belharethsami.png" width="50px" alt="belharethsami" /></a>&nbsp;&nbsp;<a href="https://github.com/sultanmeghji"><img src="https://github.com/sultanmeghji.png" width="50px" alt="sultanmeghji" /></a>&nbsp;&nbsp;<a href="https://github.com/scryptedinc"><img src="https://github.com/scryptedinc.png" width="50px" alt="scryptedinc" /></a>&nbsp;&nbsp;<a href="https://github.com/johnculkin"><img src="https://github.com/johnculkin.png" width="50px" alt="johnculkin" /></a>&nbsp;&nbsp;<a href="https://github.com/RealChrisSean"><img src="https://github.com/RealChrisSean.png" width="50px" alt="RealChrisSean" /></a>&nbsp;&nbsp;<a href="https://github.com/fruition"><img src="https://github.com/fruition.png" width="50px" alt="fruition" /></a>&nbsp;&nbsp;<a href="https://github.com/jd3655"><img src="https://github.com/jd3655.png" width="50px" alt="jd3655" /></a>&nbsp;&nbsp;<a href="https://github.com/Web3Capital"><img src="https://github.com/Web3Capital.png" width="50px" alt="Web3Capital" /></a>&nbsp;&nbsp;<a href="https://github.com/allenstecat"><img src="https://github.com/allenstecat.png" width="50px" alt="allenstecat" /></a>&nbsp;&nbsp;<a href="https://github.com/tob-le-rone"><img src="https://github.com/tob-le-rone.png" width="50px" alt="tob-le-rone" /></a>&nbsp;&nbsp;<a href="https://github.com/SwftCoins"><img src="https://github.com/SwftCoins.png" width="50px" alt="SwftCoins" /></a>&nbsp;&nbsp;<a href="https://github.com/MetaPath01"><img src="https://github.com/MetaPath01.png" width="50px" alt="MetaPath01" /></a>&nbsp;&nbsp;<a href="https://github.com/joaomdmoura"><img src="https://github.com/joaomdmoura.png" width="50px" alt="joaomdmoura" /></a>&nbsp;&nbsp;<a href="https://github.com/ternary5"><img src="https://github.com/ternary5.png" width="50px" alt="ternary5" /></a>&nbsp;&nbsp;<a href="https://github.com/refinery1"><img src="https://github.com/refinery1.png" width="50px" alt="refinery1" /></a>&nbsp;&nbsp;<a href="https://github.com/josephcmiller2"><img src="https://github.com/josephcmiller2.png" width="50px" alt="josephcmiller2" /></a>&nbsp;&nbsp;<a href="https://github.com/webbcolton"><img src="https://github.com/webbcolton.png" width="50px" alt="webbcolton" /></a>&nbsp;&nbsp;<a href="https://github.com/tommygeee"><img src="https://github.com/tommygeee.png" width="50px" alt="tommygeee" /></a>&nbsp;&nbsp;<a href="https://github.com/lmaugustin"><img src="https://github.com/lmaugustin.png" width="50px" alt="lmaugustin" /></a>&nbsp;&nbsp;<a href="https://github.com/garythebat"><img src="https://github.com/garythebat.png" width="50px" alt="garythebat" /></a>&nbsp;&nbsp;<a href="https://github.com/Cameron-Fulton"><img src="https://github.com/Cameron-Fulton.png" width="50px" alt="Cameron-Fulton" /></a>&nbsp;&nbsp;<a href="https://github.com/angiaou"><img src="https://github.com/angiaou.png" width="50px" alt="angiaou" /></a>&nbsp;&nbsp;<a href="https://github.com/caitlynmeeks"><img src="https://github.com/caitlynmeeks.png" width="50px" alt="caitlynmeeks" /></a>&nbsp;&nbsp;<a href="https://github.com/MBassi91"><img src="https://github.com/MBassi91.png" width="50px" alt="MBassi91" /></a>&nbsp;&nbsp;<a href="https://github.com/Daniel1357"><img src="https://github.com/Daniel1357.png" width="50px" alt="Daniel1357" /></a>&nbsp;&nbsp;<a href="https://github.com/omphos"><img src="https://github.com/omphos.png" width="50px" alt="omphos" /></a>&nbsp;&nbsp;<a href="https://github.com/abhinav-pandey29"><img src="https://github.com/abhinav-pandey29.png" width="50px" alt="abhinav-pandey29" /></a>&nbsp;&nbsp;<a href="https://github.com/DataMetis"><img src="https://github.com/DataMetis.png" width="50px" alt="DataMetis" /></a>&nbsp;&nbsp;<a href="https://github.com/concreit"><img src="https://github.com/concreit.png" width="50px" alt="concreit" /></a>&nbsp;&nbsp;<a href="https://github.com/st617"><img src="https://github.com/st617.png" width="50px" alt="st617" /></a>&nbsp;&nbsp;<a href="https://github.com/RThaweewat"><img src="https://github.com/RThaweewat.png" width="50px" alt="RThaweewat" /></a>&nbsp;&nbsp;<a href="https://github.com/KiaArmani"><img src="https://github.com/KiaArmani.png" width="50px" alt="KiaArmani" /></a>&nbsp;&nbsp;<a href="https://github.com/Pythagora-io"><img src="https://github.com/Pythagora-io.png" width="50px" alt="Pythagora-io" /></a>&nbsp;&nbsp;<a href="https://github.com/AryaXAI"><img src="https://github.com/AryaXAI.png" width="50px" alt="AryaXAI" /></a>&nbsp;&nbsp;<a href="https://github.com/fabrietech"><img src="https://github.com/fabrietech.png" width="50px" alt="fabrietech" /></a>&nbsp;&nbsp;<a href="https://github.com/jun784"><img src="https://github.com/jun784.png" width="50px" alt="jun784" /></a>&nbsp;&nbsp;<a href="https://github.com/Mr-Bishop42"><img src="https://github.com/Mr-Bishop42.png" width="50px" alt="Mr-Bishop42" /></a>&nbsp;&nbsp;<a href="https://github.com/rickscode"><img src="https://github.com/rickscode.png" width="50px" alt="rickscode" /></a>&nbsp;&nbsp;<a href="https://github.com/projectonegames"><img src="https://github.com/projectonegames.png" width="50px" alt="projectonegames" /></a>&nbsp;&nbsp;<a href="https://github.com/rocks6"><img src="https://github.com/rocks6.png" width="50px" alt="rocks6" /></a>&nbsp;&nbsp;<a href="https://github.com/GalaxyVideoAgency"><img src="https://github.com/GalaxyVideoAgency.png" width="50px" alt="GalaxyVideoAgency" /></a>&nbsp;&nbsp;<a href="https://github.com/thisisjeffchen"><img src="https://github.com/thisisjeffchen.png" width="50px" alt="thisisjeffchen" /></a>&nbsp;&nbsp;<a href="https://github.com/TheStoneMX"><img src="https://github.com/TheStoneMX.png" width="50px" alt="TheStoneMX" /></a>&nbsp;&nbsp;<a href="https://github.com/txtr99"><img src="https://github.com/txtr99.png" width="50px" alt="txtr99" /></a>&nbsp;&nbsp;<a href="https://github.com/ZERO-A-ONE"><img src="https://github.com/ZERO-A-ONE.png" width="50px" alt="ZERO-A-ONE" /></a>&nbsp;&nbsp;</p>




## Table of Contents

- [Auto-GPT: An Autonomous GPT-4 Experiment](#auto-gpt-an-autonomous-gpt-4-experiment)
    - [🔴 🔴 🔴  Urgent: USE `stable` not `master`  🔴 🔴 🔴](#----urgent-use-stable-not-master----)
    - [Demo (30/03/2023):](#demo-30032023)
  - [Table of Contents](#table-of-contents)
  - [🚀 Features](#-features)
  - [📋 Requirements](#-requirements)
  - [💾 Installation](#-installation)
  - [🔧 Usage](#-usage)
    - [Logs](#logs)
    - [Docker](#docker)
    - [Command Line Arguments](#command-line-arguments)
  - [🗣️ Speech Mode](#️-speech-mode)
  - [🔍 Google API Keys Configuration](#-google-api-keys-configuration)
    - [Setting up environment variables](#setting-up-environment-variables)
  - [Memory Backend Setup](#memory-backend-setup)
    - [Redis Setup](#redis-setup)
    - [🌲 Pinecone API Key Setup](#-pinecone-api-key-setup)
    - [Milvus Setup](#milvus-setup)
    - [Weaviate Setup](#weaviate-setup)
    - [Setting up environment variables](#setting-up-environment-variables-1)
  - [Setting Your Cache Type](#setting-your-cache-type)
  - [View Memory Usage](#view-memory-usage)
  - [🧠 Memory pre-seeding](#-memory-pre-seeding)
  - [💀 Continuous Mode ⚠️](#-continuous-mode-️)
  - [GPT3.5 ONLY Mode](#gpt35-only-mode)
  - [🖼 Image Generation](#-image-generation)
  - [⚠️ Limitations](#️-limitations)
  - [🛡 Disclaimer](#-disclaimer)
  - [🐦 Connect with Us on Twitter](#-connect-with-us-on-twitter)
  - [Run tests](#run-tests)
  - [Run linter](#run-linter)

## 🚀 Features

- 🌐 Internet access for searches and information gathering
- 💾 Long-Term and Short-Term memory management
- 🧠 GPT-4 instances for text generation
- 🔗 Access to popular websites and platforms
- 🗃️ File storage and summarization with GPT-3.5

## 📋 Requirements

- environments(just choose one)
  - [vscode + devcontainer](https://marketplace.visualstudio.com/items?itemName=ms-vscode-remote.remote-containers): It has been configured in the .devcontainer folder and can be used directly
  - [Python 3.8 or later](https://www.tutorialspoint.com/how-to-install-python-in-windows)
- [OpenAI API key](https://platform.openai.com/account/api-keys)

Optional:

- Memory backend
  - [PINECONE API key](https://www.pinecone.io/) (If you want Pinecone backed memory)
  - [Milvus](https://milvus.io/) (If you want Milvus as memory backend)
- ElevenLabs Key (If you want the AI to speak)

## 💾 Installation

To install Auto-GPT, follow these steps:

1. Make sure you have all the **requirements** listed above, if not, install/get them

_To execute the following commands, open a CMD, Bash, or Powershell window by navigating to a folder on your computer and typing `CMD` in the folder path at the top, then press enter._

2. Clone the repository: For this step, you need Git installed. Alternatively, you can download the zip file by clicking the button at the top of this page ☝️

```bash
git clone https://github.com/Torantulino/Auto-GPT.git
```

3. Navigate to the directory where the repository was downloaded

```bash
cd Auto-GPT
```

4. Install the required dependencies

```bash
pip install -r requirements.txt
```

5. Locate the file named `.env.template` in the main `/Auto-GPT` folder.
   Create a copy of this file, called `.env` by removing the `template` extension.  The easiest way is to do this in a command prompt/terminal window `cp .env.template .env`
   Open the `.env` file in a text editor.  Note: Files starting with a dot might be hidden by your Operating System.
   Find the line that says `OPENAI_API_KEY=`.
   After the `"="`, enter your unique OpenAI API Key (without any quotes or spaces).
   Enter any other API keys or Tokens for services you would like to utilize.
   Save and close the `".env"` file.
   By completing these steps, you have properly configured the API Keys for your project.
   
  - See [OpenAI API Keys Configuration](#openai-api-keys-configuration) to obtain your OpenAI API key.
  - Obtain your ElevenLabs API key from: https://elevenlabs.io. You can view your xi-api-key using the "Profile" tab on the website.
  - If you want to use GPT on an Azure instance, set `USE_AZURE` to `True` and then follow these steps:
    - Rename `azure.yaml.template` to `azure.yaml` and provide the relevant `azure_api_base`, `azure_api_version` and all the deployment IDs for the relevant models in the `azure_model_map` section:
      - `fast_llm_model_deployment_id` - your gpt-3.5-turbo or gpt-4 deployment ID
      - `smart_llm_model_deployment_id` - your gpt-4 deployment ID
      - `embedding_model_deployment_id` - your text-embedding-ada-002 v2 deployment ID
    - Please specify all of these values as double-quoted strings
    ```yaml
    # Replace string in angled brackets (<>) to your own ID
    azure_model_map:
      fast_llm_model_deployment_id: "<my-fast-llm-deployment-id>"
      ...
    ```
    - Details can be found here: https://pypi.org/project/openai/ in the `Microsoft Azure Endpoints` section and here: https://learn.microsoft.com/en-us/azure/cognitive-services/openai/tutorials/embeddings?tabs=command-line for the embedding model.

## 🔧 Usage

1. Run `autogpt` Python module in your terminal

```
python -m autogpt
```

2. After each action, choose from options to authorize command(s),
exit the program, or provide feedback to the AI.
   1. Authorize a single command, enter `y`
   2. Authorize a series of _N_ continuous commands, enter `y -N`
   3. Exit the program, enter `n`


### Logs

Activity and error logs are located in the `./output/logs`

To print out debug logs:

```
python -m autogpt --debug
```

### Docker

You can also build this into a docker image and run it:

```
docker build -t autogpt .
docker run -it --env-file=./.env -v $PWD/auto_gpt_workspace:/app/auto_gpt_workspace autogpt
```

You can pass extra arguments, for instance, running with `--gpt3only` and `--continuous` mode:
```
docker run -it --env-file=./.env -v $PWD/auto_gpt_workspace:/app/auto_gpt_workspace autogpt --gpt3only --continuous
```
### Command Line Arguments
Here are some common arguments you can use when running Auto-GPT:
> Replace anything in angled brackets (<>) to a value you want to specify
* View all available command line arguments
```bash
python -m autogpt --help
```
* Run Auto-GPT with a different AI Settings file
```bash
python -m autogpt --ai-settings <filename>
```
* Specify one of 3 memory backends: `local`, `redis`, `pinecone` or `no_memory`
```bash
python -m autogpt --use-memory  <memory-backend>
```

> **NOTE**: There are shorthands for some of these flags, for example `-m` for `--use-memory`. Use `python -m autogpt --help` for more information

## 🗣️ Speech Mode

Use this to use TTS _(Text-to-Speech)_ for Auto-GPT

```bash
python -m autogpt --speak
```

### List of IDs with names from eleven labs, you can use the name or ID:

- Rachel : 21m00Tcm4TlvDq8ikWAM
- Domi : AZnzlk1XvdvUeBnXmlld
- Bella : EXAVITQu4vr4xnSDxMaL
- Antoni : ErXwobaYiN019PkySvjV
- Elli : MF3mGyEYCl7XYWbV9V6O
- Josh : TxGEqnHWrfWFTfGW9XjX
- Arnold : VR6AewLTigWG4xSOukaG
- Adam : pNInz6obpgDQGcFmaJgB
- Sam : yoZ06aMxZJJ28mfd3POQ


## OpenAI API Keys Configuration

Obtain your OpenAI API key from: https://platform.openai.com/account/api-keys.

To use OpenAI API key for Auto-GPT, you NEED to have billing set up (AKA paid account).

You can set up paid account at https://platform.openai.com/account/billing/overview.

![For OpenAI API key to work, set up paid account at OpenAI API > Billing](./docs/imgs/openai-api-key-billing-paid-account.png)


## 🔍 Google API Keys Configuration

This section is optional, use the official google api if you are having issues with error 429 when running a google search.
To use the `google_official_search` command, you need to set up your Google API keys in your environment variables.

1. Go to the [Google Cloud Console](https://console.cloud.google.com/).
2. If you don't already have an account, create one and log in.
3. Create a new project by clicking on the "Select a Project" dropdown at the top of the page and clicking "New Project". Give it a name and click "Create".
4. Go to the [APIs & Services Dashboard](https://console.cloud.google.com/apis/dashboard) and click "Enable APIs and Services". Search for "Custom Search API" and click on it, then click "Enable".
5. Go to the [Credentials](https://console.cloud.google.com/apis/credentials) page and click "Create Credentials". Choose "API Key".
6. Copy the API key and set it as an environment variable named `GOOGLE_API_KEY` on your machine. See setting up environment variables below.
7. [Enable](https://console.developers.google.com/apis/api/customsearch.googleapis.com) the Custom Search API on your project. (Might need to wait few minutes to propagate)
8. Go to the [Custom Search Engine](https://cse.google.com/cse/all) page and click "Add".
9. Set up your search engine by following the prompts. You can choose to search the entire web or specific sites.
10. Once you've created your search engine, click on "Control Panel" and then "Basics". Copy the "Search engine ID" and set it as an environment variable named `CUSTOM_SEARCH_ENGINE_ID` on your machine. See setting up environment variables below.

_Remember that your free daily custom search quota allows only up to 100 searches. To increase this limit, you need to assign a billing account to the project to profit from up to 10K daily searches._

### Setting up environment variables

For Windows Users:

```bash
setx GOOGLE_API_KEY "YOUR_GOOGLE_API_KEY"
setx CUSTOM_SEARCH_ENGINE_ID "YOUR_CUSTOM_SEARCH_ENGINE_ID"
```

For macOS and Linux users:

```bash
export GOOGLE_API_KEY="YOUR_GOOGLE_API_KEY"
export CUSTOM_SEARCH_ENGINE_ID="YOUR_CUSTOM_SEARCH_ENGINE_ID"
```

<<<<<<< HEAD
## Plugins

See https://github.com/Torantulino/Auto-GPT-Plugin-Template for the template of the plugins.

⚠️💀 WARNING 💀⚠️: Review the code of any plugin you use, this allows for any Python to be executed and do malicious things. Like stealing your API keys.

Drop the repo's zipfile in the plugins folder.

![Download Zip](https://raw.githubusercontent.com/BillSchumacher/Auto-GPT/master/plugin.png)

If you add the plugins class name to the whitelist in the config.py you will not be prompted otherwise you'll be warned before loading the plugin.

## Redis Setup
=======
## Setting Your Cache Type

By default, Auto-GPT is going to use LocalCache instead of redis or Pinecone.

To switch to either, change the `MEMORY_BACKEND` env variable to the value that you want:

* `local` (default) uses a local JSON cache file
* `pinecone` uses the Pinecone.io account you configured in your ENV settings
* `redis` will use the redis cache that you configured
* `milvus` will use the milvus cache that you configured
* `weaviate` will use the weaviate cache that you configured

### Redis Setup
>>>>>>> a91ef569
> _**CAUTION**_ \
This is not intended to be publicly accessible and lacks security measures. Therefore, avoid exposing Redis to the internet without a password or at all
1. Install docker desktop
```bash
docker run -d --name redis-stack-server -p 6379:6379 redis/redis-stack-server:latest
```
> See https://hub.docker.com/r/redis/redis-stack-server for setting a password and additional configuration.

2. Set the following environment variables
> Replace **PASSWORD** in angled brackets (<>)
```bash
MEMORY_BACKEND=redis
REDIS_HOST=localhost
REDIS_PORT=6379
REDIS_PASSWORD=<PASSWORD>
```
You can optionally set

```bash
WIPE_REDIS_ON_START=False
```

To persist memory stored in Redis

You can specify the memory index for redis using the following:

```bash
MEMORY_INDEX=<WHATEVER>
```

### 🌲 Pinecone API Key Setup

Pinecone enables the storage of vast amounts of vector-based memory, allowing for only relevant memories to be loaded for the agent at any given time.

1. Go to [pinecone](https://app.pinecone.io/) and make an account if you don't already have one.
2. Choose the `Starter` plan to avoid being charged.
3. Find your API key and region under the default project in the left sidebar.

In the `.env` file set:
- `PINECONE_API_KEY`
- `PINECONE_ENV` (example: _"us-east4-gcp"_)
- `MEMORY_BACKEND=pinecone`

Alternatively, you can set them from the command line (advanced):

For Windows Users:

```bash
setx PINECONE_API_KEY "<YOUR_PINECONE_API_KEY>"
setx PINECONE_ENV "<YOUR_PINECONE_REGION>" # e.g: "us-east4-gcp"
setx MEMORY_BACKEND "pinecone"
```

For macOS and Linux users:

```bash
export PINECONE_API_KEY="<YOUR_PINECONE_API_KEY>"
export PINECONE_ENV="<YOUR_PINECONE_REGION>" # e.g: "us-east4-gcp"
export MEMORY_BACKEND="pinecone"
```

<<<<<<< HEAD

## Setting Your Cache Type
=======
### Milvus Setup
>>>>>>> a91ef569

[Milvus](https://milvus.io/) is a open-source, high scalable vector database to storage huge amount of vector-based memory and provide fast relevant search.

- setup milvus database, keep your pymilvus version and milvus version same to avoid compatible issues.
  - setup by open source [Install Milvus](https://milvus.io/docs/install_standalone-operator.md)
  - or setup by [Zilliz Cloud](https://zilliz.com/cloud)
- set `MILVUS_ADDR` in `.env` to your milvus address `host:ip`.
- set `MEMORY_BACKEND` in `.env` to `milvus` to enable milvus as backend.
- optional
  - set `MILVUS_COLLECTION` in `.env` to change milvus collection name as you want, `autogpt` is the default name.


### Weaviate Setup
[Weaviate](https://weaviate.io/) is an open-source vector database. It allows to store data objects and vector embeddings from ML-models and scales seamlessly to billion of data objects. [An instance of Weaviate can be created locally (using Docker), on Kubernetes or using Weaviate Cloud Services](https://weaviate.io/developers/weaviate/quickstart). 
Although still experimental, [Embedded Weaviate](https://weaviate.io/developers/weaviate/installation/embedded) is supported which allows the Auto-GPT process itself to start a Weaviate instance. To enable it, set `USE_WEAVIATE_EMBEDDED` to `True` and make sure you `pip install "weaviate-client>=3.15.4"`. 

#### Setting up environment variables

In your `.env` file set the following:

```
MEMORY_BACKEND=weaviate
WEAVIATE_HOST="127.0.0.1" # the IP or domain of the running Weaviate instance
WEAVIATE_PORT="8080" 
WEAVIATE_PROTOCOL="http"
WEAVIATE_USERNAME="your username"
WEAVIATE_PASSWORD="your password"
WEAVIATE_API_KEY="your weaviate API key if you have one"
WEAVIATE_EMBEDDED_PATH="/home/me/.local/share/weaviate" # this is optional and indicates where the data should be persisted when running an embedded instance
USE_WEAVIATE_EMBEDDED=False # set to True to run Embedded Weaviate
MEMORY_INDEX="Autogpt" # name of the index to create for the application
```
 
## View Memory Usage

1. View memory usage by using the `--debug` flag :)


## 🧠 Memory pre-seeding

# python autogpt/data_ingestion.py -h 
usage: data_ingestion.py [-h] (--file FILE | --dir DIR) [--init] [--overlap OVERLAP] [--max_length MAX_LENGTH]

Ingest a file or a directory with multiple files into memory. Make sure to set your .env before running this script.

options:
  -h, --help               show this help message and exit
  --file FILE              The file to ingest.
  --dir DIR                The directory containing the files to ingest.
  --init                   Init the memory and wipe its content (default: False)
  --overlap OVERLAP        The overlap size between chunks when ingesting files (default: 200)
  --max_length MAX_LENGTH  The max_length of each chunk when ingesting files (default: 4000)

# python autogpt/data_ingestion.py --dir seed_data --init --overlap 200 --max_length 1000
This script located at autogpt/data_ingestion.py, allows you to ingest files into memory and pre-seed it before running Auto-GPT. 

Memory pre-seeding is a technique that involves ingesting relevant documents or data into the AI's memory so that it can use this information to generate more informed and accurate responses.

To pre-seed the memory, the content of each document is split into chunks of a specified maximum length with a specified overlap between chunks, and then each chunk is added to the memory backend set in the .env file. When the AI is prompted to recall information, it can then access those pre-seeded memories to generate more informed and accurate responses.

This technique is particularly useful when working with large amounts of data or when there is specific information that the AI needs to be able to access quickly. 
By pre-seeding the memory, the AI can retrieve and use this information more efficiently, saving time, API call and improving the accuracy of its responses. 

You could for example download the documentation of an API, a GitHub repository, etc. and ingest it into memory before running Auto-GPT. 

⚠️ If you use Redis as your memory, make sure to run Auto-GPT with the `WIPE_REDIS_ON_START` set to `False` in your `.env` file.

⚠️For other memory backend, we currently forcefully wipe the memory when starting Auto-GPT. To ingest data with those memory backend, you can call the `data_ingestion.py` script anytime during an Auto-GPT run. 

Memories will be available to the AI immediately as they are ingested, even if ingested while Auto-GPT is running.

In the example above, the script initializes the memory, ingests all files within the `/seed_data` directory into memory with an overlap between chunks of 200 and a maximum length of each chunk of 4000.
Note that you can also use the `--file` argument to ingest a single file into memory and that the script will only ingest files within the `/auto_gpt_workspace` directory.

You can adjust the `max_length` and overlap parameters to fine-tune the way the docuents are presented to the AI when it "recall" that memory:

- Adjusting the overlap value allows the AI to access more contextual information from each chunk when recalling information, but will result in more chunks being created and therefore increase memory backend usage and OpenAI API requests.
- Reducing the `max_length` value will create more chunks, which can save prompt tokens by allowing for more message history in the context, but will also increase the number of chunks.
- Increasing the `max_length` value will provide the AI with more contextual information from each chunk, reducing the number of chunks created and saving on OpenAI API requests. However, this may also use more prompt tokens and decrease the overall context available to the AI.

## 💀 Continuous Mode ⚠️

Run the AI **without** user authorization, 100% automated.
Continuous mode is NOT recommended.
It is potentially dangerous and may cause your AI to run forever or carry out actions you would not usually authorize.
Use at your own risk.

1. Run the `autogpt` python module in your terminal:

```bash
python -m autogpt --speak --continuous
```

2. To exit the program, press Ctrl + C

## GPT3.5 ONLY Mode

If you don't have access to the GPT4 api, this mode will allow you to use Auto-GPT!

```bash
python -m autogpt --speak --gpt3only
```

It is recommended to use a virtual machine for tasks that require high security measures to prevent any potential harm to the main computer's system and data.

## 🖼 Image Generation

By default, Auto-GPT uses DALL-e for image generation. To use Stable Diffusion, a [Hugging Face API Token](https://huggingface.co/settings/tokens) is required.

Once you have a token, set these variables in your `.env`:

```bash
IMAGE_PROVIDER=sd
HUGGINGFACE_API_TOKEN="YOUR_HUGGINGFACE_API_TOKEN"
```

## Selenium
```bash
sudo Xvfb :10 -ac -screen 0 1024x768x24 & DISPLAY=:10 <YOUR_CLIENT>
```

## ⚠️ Limitations

This experiment aims to showcase the potential of GPT-4 but comes with some limitations:

1. Not a polished application or product, just an experiment
2. May not perform well in complex, real-world business scenarios. In fact, if it actually does, please share your results!
3. Quite expensive to run, so set and monitor your API key limits with OpenAI!

## 🛡 Disclaimer

Disclaimer
This project, Auto-GPT, is an experimental application and is provided "as-is" without any warranty, express or implied. By using this software, you agree to assume all risks associated with its use, including but not limited to data loss, system failure, or any other issues that may arise.

The developers and contributors of this project do not accept any responsibility or liability for any losses, damages, or other consequences that may occur as a result of using this software. You are solely responsible for any decisions and actions taken based on the information provided by Auto-GPT.

**Please note that the use of the GPT-4 language model can be expensive due to its token usage.** By utilizing this project, you acknowledge that you are responsible for monitoring and managing your own token usage and the associated costs. It is highly recommended to check your OpenAI API usage regularly and set up any necessary limits or alerts to prevent unexpected charges.

As an autonomous experiment, Auto-GPT may generate content or take actions that are not in line with real-world business practices or legal requirements. It is your responsibility to ensure that any actions or decisions made based on the output of this software comply with all applicable laws, regulations, and ethical standards. The developers and contributors of this project shall not be held responsible for any consequences arising from the use of this software.

By using Auto-GPT, you agree to indemnify, defend, and hold harmless the developers, contributors, and any affiliated parties from and against any and all claims, damages, losses, liabilities, costs, and expenses (including reasonable attorneys' fees) arising from your use of this software or your violation of these terms.

## 🐦 Connect with Us on Twitter

Stay up-to-date with the latest news, updates, and insights about Auto-GPT by following our Twitter accounts. Engage with the developer and the AI's own account for interesting discussions, project updates, and more.

- **Developer**: Follow [@siggravitas](https://twitter.com/siggravitas) for insights into the development process, project updates, and related topics from the creator of Entrepreneur-GPT.
- **Entrepreneur-GPT**: Join the conversation with the AI itself by following [@En_GPT](https://twitter.com/En_GPT). Share your experiences, discuss the AI's outputs, and engage with the growing community of users.

We look forward to connecting with you and hearing your thoughts, ideas, and experiences with Auto-GPT. Join us on Twitter and let's explore the future of AI together!

<p align="center">
  <a href="https://star-history.com/#Torantulino/auto-gpt&Date">
    <img src="https://api.star-history.com/svg?repos=Torantulino/auto-gpt&type=Date" alt="Star History Chart">
  </a>
</p>

## Run tests

To run tests, run the following command:

```bash
python -m unittest discover tests
```

To run tests and see coverage, run the following command:

```bash
coverage run -m unittest discover tests
```

## Run linter

This project uses [flake8](https://flake8.pycqa.org/en/latest/) for linting. We currently use the following rules: `E303,W293,W291,W292,E305,E231,E302`. See the [flake8 rules](https://www.flake8rules.com/) for more information.

To run the linter, run the following command:

```bash
flake8 autogpt/ tests/

# Or, if you want to run flake8 with the same configuration as the CI:
flake8 autogpt/ tests/ --select E303,W293,W291,W292,E305,E231,E302
```<|MERGE_RESOLUTION|>--- conflicted
+++ resolved
@@ -268,7 +268,6 @@
 export CUSTOM_SEARCH_ENGINE_ID="YOUR_CUSTOM_SEARCH_ENGINE_ID"
 ```
 
-<<<<<<< HEAD
 ## Plugins
 
 See https://github.com/Torantulino/Auto-GPT-Plugin-Template for the template of the plugins.
@@ -281,8 +280,18 @@
 
 If you add the plugins class name to the whitelist in the config.py you will not be prompted otherwise you'll be warned before loading the plugin.
 
-## Redis Setup
-=======
+## Plugins
+
+See https://github.com/Torantulino/Auto-GPT-Plugin-Template for the template of the plugins.
+
+⚠️💀 WARNING 💀⚠️: Review the code of any plugin you use, this allows for any Python to be executed and do malicious things. Like stealing your API keys.
+
+Drop the repo's zipfile in the plugins folder.
+
+![Download Zip](https://raw.githubusercontent.com/BillSchumacher/Auto-GPT/master/plugin.png)
+
+If you add the plugins class name to the whitelist in the config.py you will not be prompted otherwise you'll be warned before loading the plugin.
+
 ## Setting Your Cache Type
 
 By default, Auto-GPT is going to use LocalCache instead of redis or Pinecone.
@@ -296,7 +305,6 @@
 * `weaviate` will use the weaviate cache that you configured
 
 ### Redis Setup
->>>>>>> a91ef569
 > _**CAUTION**_ \
 This is not intended to be publicly accessible and lacks security measures. Therefore, avoid exposing Redis to the internet without a password or at all
 1. Install docker desktop
@@ -358,12 +366,7 @@
 export MEMORY_BACKEND="pinecone"
 ```
 
-<<<<<<< HEAD
-
-## Setting Your Cache Type
-=======
 ### Milvus Setup
->>>>>>> a91ef569
 
 [Milvus](https://milvus.io/) is a open-source, high scalable vector database to storage huge amount of vector-based memory and provide fast relevant search.
 
